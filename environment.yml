name: bonting-exp
channels:
  - conda-forge
dependencies:
<<<<<<< HEAD
  - python=3.11
  - pandas
  - tqdm
  - pip
  - pip:
    - torch
    - torchvision
    - ultralytics>=8.2.0
    - opencv-python-headless
    - yt-dlp
    - huggingface_hub[hf_xet,cli]
=======
  - huggingface_hub[hf_xet,cli]
  - python
  - yt-dlp
  - ipykernel
  - ipywidgets
  - opencv
  - streamlit
>>>>>>> a3e67850
<|MERGE_RESOLUTION|>--- conflicted
+++ resolved
@@ -2,24 +2,15 @@
 channels:
   - conda-forge
 dependencies:
-<<<<<<< HEAD
   - python=3.11
   - pandas
   - tqdm
-  - pip
+  - streamlit
+  - opencv
   - pip:
     - torch
     - torchvision
     - ultralytics>=8.2.0
     - opencv-python-headless
     - yt-dlp
-    - huggingface_hub[hf_xet,cli]
-=======
-  - huggingface_hub[hf_xet,cli]
-  - python
-  - yt-dlp
-  - ipykernel
-  - ipywidgets
-  - opencv
-  - streamlit
->>>>>>> a3e67850
+    - huggingface_hub[hf_xet,cli]