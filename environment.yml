name: bonting-exp
channels:
  - conda-forge
dependencies:
  - python>=3.10
  - pandas
  - tqdm
  - streamlit
  - py-opencv
  - pytorch
  - torchvision
  - pip:
      - ultralytics>=8.2.0
      - yt-dlp
      - huggingface_hub[hf_xet,cli]
      - kagglehub
<<<<<<< HEAD
      - "mlflow[databricks]>=3.1"
      - python-dotenv
=======
      - pillow
      - transformers
>>>>>>> 22a9494c
<|MERGE_RESOLUTION|>--- conflicted
+++ resolved
@@ -14,10 +14,7 @@
       - yt-dlp
       - huggingface_hub[hf_xet,cli]
       - kagglehub
-<<<<<<< HEAD
       - "mlflow[databricks]>=3.1"
       - python-dotenv
-=======
       - pillow
-      - transformers
->>>>>>> 22a9494c
+      - transformers